--- conflicted
+++ resolved
@@ -66,11 +66,7 @@
             result = {'cidr': asn[2], 'asn': f'AS{asn[3]} {asn[4]}'}
             return result
         else:
-<<<<<<< HEAD
-            return {"cidr": "", "asn": ""}
-=======
             return {'cidr': '', 'asn': ''}
->>>>>>> b003bcf9
 
 
 if __name__ == "__main__":
