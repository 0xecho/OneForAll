--- conflicted
+++ resolved
@@ -173,18 +173,11 @@
     thread_count = req_thread_count()
     bar = get_progress_bar(total)
 
-<<<<<<< HEAD
-    progress_thread = Thread(target=progress, name='ProgressThread',
-                             args=(urls, resp_queue), daemon=True)
-=======
     progress_thread = Thread(target=progress, args=(bar, total, urls_queue))
->>>>>>> 2189af88
     progress_thread.start()
 
-    for i in range(thread_count):
-        request_thread = Thread(target=request, name=f'RequestThread-{i}',
-                                args=(urls_queue, resp_queue, session),
-                                daemon=True)
+    for _ in range(thread_count):
+        request_thread = Thread(target=request, args=(urls_queue, resp_queue, session))
         request_thread.start()
 
     urls_queue.join()
