    # OneForAll

[![Build Status](https://travis-ci.org/shmilylty/OneForAll.svg?branch=master)](https://travis-ci.org/shmilylty/OneForAll)
[![codecov](https://codecov.io/gh/shmilylty/OneForAll/branch/master/graph/badge.svg)](https://codecov.io/gh/shmilylty/OneForAll)
[![Maintainability](https://api.codeclimate.com/v1/badges/1287668a6b4c72af683e/maintainability)](https://codeclimate.com/github/shmilylty/OneForAll/maintainability)
[![License](https://img.shields.io/github/license/shmilylty/OneForAll)](https://github.com/shmilylty/OneForAll/tree/master/LICENSE)
[![python](https://img.shields.io/badge/python-3.8-blue)](https://github.com/shmilylty/OneForAll/tree/master/)
[![python](https://img.shields.io/badge/release-v0.2.0-brightgreen)](https://github.com/shmilylty/OneForAll/releases)

👊**OneForAll is a powerful subdomain integration tool**  📝[中文文档](https://github.com/shmilylty/OneForAll/tree/master/README.md)

![Example](../usage_example.svg)

## 🎉Why OneForAll？

Project address : [https://github.com/shmilylty/OneForAll](https://github.com/shmilylty/OneForAll)

Problems with other tools

* **Not powerful enough**, few api, cannot automate, cannot valid subdomain, etc.

* **Not friendly enough**, do not have a good user interface.

* **Not quickly enough**, do not use multi-process, multi-threading, coroutine, etc.

* **Lack of maintenance**, lots of issues and bugs, and no one fixed it.

In order to solve the above problems, OneForAll born! As its name, OneForAll is committed to becoming the only one subdomain integration tool you need. We hope that one day OneForAll can be called "probably the best subdomain tool"

At present, OneForAll is under development, there must be a lot of problems and areas for improvement. Welcome to submit [Issues](https://github.com/shmilylty/OneForAll/issues) or [PR](https://github.com/shmilylty/OneForAll/pulls), If you like, star please✨. You can contact me through QQ group [**824414244**](//shang.qq.com/wpa/qunwpa?idkey=125d3689b60445cdbb11e4ddff38036b7f6f2abbf4f7957df5dddba81aa90771) or twitter [tweet](https://twitter.com/shmilylty) to me: 👨‍👨‍👦‍👦.

## 👍Features

<<<<<<< HEAD
* **Powerful collection capability**, For more details, please read [collection module description](https://github.com/shmilylty/OneForAll/tree/master/docs/collection_modules.md).
1. Use 6 certificate modules: `censys_api`, `certspotter`, `crtsh`, `entrust`, `google`, `spyse_api`.
2. Use 6 baseline testing modules: scan domain transfer vulnerability `axfr`, cross-domain policy file `cdx`, HTTPS certificate `cert`, content security policy `csp`, robots file `robots`, and sitemap file `sitemap`. NSEC record, NSEC3 record and other modules will be added later.
3. Use 2 web crawler modules: `archirawl`, `commoncrawl`, which is still being debugged and needs to be added and improved). 
4. Use 23 DNS datasets modules: `binaryedge_api`, `bufferover`, `cebaidu`, `chinaz`, `chinaz_api`, `circl_api`, `dnsdb_api`, `dnsdumpster`, `hackertarget`, `ip138`, `ipv4info_api`, `netcraft`, `passivedns_api`, `ptrarchive`, `qianxun`, `rapiddns`, `riddler`, `robtex`, `securitytrails_api`, `sitedossier`, `threatcrowd`, `wzpc`, `ximcx`.
5. Use 5 DNS queries modules: enumerating SRV records `srv` and collect from `MX`, `NS`, `SOA`, `TXT`. 
6. Use 6 threat intelligence modules: `alienvault`, `riskiq_ api`, `threatbook_ api`, `threatkeeper `, `virustotal`, `virustotal_ api`, which need to be added and improved.
7. Use 16 search engines modules: `ask`, `baidu`, `bing`, `bing_api`, `fofa_api`, `gitee`, `github_api`, `google`, `google_api`, `shodan_api`, `so`, `sogou`, `yahoo`, `yandex`, `zoomeye_api`, except for special search engines. General search engines support automatic exclusion of search, full search and recursive search. 
* **Support subdomain brute force**, can use dictionary mode or custom fuzz mode. Supports bulk brute and recursive brute, and automatically determine wildcard or not and processing.
* **Support subdmain verification**, default enable, automatically resolve DNS, request subdomain to obtain response, and determine subdomain alive or not.
* **Support subdomain takeover**, default enable, supports bulk inspection, and automatic takeover subdomain (only Github, remains to be improved at present).
* **Powerful processing feature**, support automatic deduplicate, DNS resolve, HTTP request, filter valid subdomains and information for subdomains. Supported export formats: `rst`, `csv`, `tsv`, `json`, `yaml`, `html`, `xls`, `xlsx`, `dbf`, `latex`, `ods`.
* **Very fast**, [collection module](https://github.com/shmilylty/OneForAll/tree/master/collect.py) uses multi-threading, [brute module](https://github.com/shmilylty/OneForAll/tree/master/brute.py) uses [massdns](https://github.com/blechschmidt/massdns), the speed can at least reach 10000pps by the default configuration. DNS resolve and HTTP requests use async-coroutine. [subdomain takeover](https://github.com/shmilylty/OneForAll/tree/master/takeover.py) uses multi-threading.
* **Good experience**, each module has a progress bar, and save results asynchronously.

If you have any other good ideas, please let me know!😎
=======
* **Powerful collection capability**，For more information, please see [collection module description](https://github.com/shmilylty/OneForAll/tree/master/docs/collection_modules.md).
1. Collect subdomains using certificate transparency (there are currently 6 modules: `censys_api`，`certspotter`，`crtsh`，`entrust`，`google`，`spyse_api`）
2. General check collection subdomains (there are currently 4 modules: domain transfer vulnerability exploitation`axfr`, cross-domain policy file `cdx`, HTTPS certificate `cert`, content security policy `csp`, robots file `robots`, and sitemap file `sitemap`, Zone walking NSEC module `nsec`. Check NSEC3 record and other modules will be added later).
3. Collect subdomains using web crawler files (there are currently 2 modules: `archirawl`, `commoncrawl`, which is still being debugged and needs to be added and improved). 
4. Collect subdomains using DNS datasets (there are currently 23 modules: `binaryedge_api`, `bufferover`, `cebaidu`, `chinaz`, `chinaz_api`, `circl_api`, `dnsdb_api`, `dnsdumpster`, `hackertarget`, `ip138`, `ipv4info_api`, `netcraft`, `passivedns_api`, `ptrarchive`, `qianxun`, `rapiddns`, `riddler`, `robtex`, `securitytrails_api`, `sitedossier`, `threatcrowd`, `wzpc`, `ximcx`）
5. Collect subdomains using DNS queries (There are currently 5 modules: collecting subdomains `srv` by enumerating common SRV records and making queries, and collecting subdomains by querying MX,NS,SOA,TXT records in DNS records of domain names). 
6. Collect subdomains using threat intelligence platform data (there are currently 6 modules: `alienvault`, `riskiq_ api`, `threatbook_ api`, `threatkeeper `, `virustotal`, `virustotal_ api`, which need to be added and improved).
7.  Use search engines to discover subdomains (there are currently 18 modules: `ask`, `baidu`, `bing`, `bing_api`, `duckduckgo`, `exalead`, `fofa_api`, `gitee`, `github`, `github_api`, `google`, `google_api`, `shodan_api`, `so`, `sogou`, `yahoo`, `yandex`, `zoomeye_api`), except for special search engines in the search module. General search engines support automatic exclusion of search, full search, recursive search. 
* **Support subdomain blasting**，This module has both conventional dictionary blasting and custom fuzz mode. It supports batch blasting and recursive blasting, and automatically judges pan-parsing and processing.
* **Support subdmain verification**，default to enable subdomain verification, automatically resolve subdomain DNS, automatically request subdomain to obtain title and banner, and comprehensively determine subdomain survival.
* **Support subdomain takeover**，By default, subdomain takeover risk checking is enabled. Automatic subdomain takeover is supported (only Github, remains to be improved at present), and batch inspection is supported.
* **Powerful processing feature**，The found subdomain results support automatic removal, automatic DNS parsing, HTTP request detection, automatic filtering of valid subdomains, and expansion of Banner information for subdomains. The final supported export formats are `rst`, `csv`, `tsv`, `json`, `yaml`, `html`, `xls`, `xlsx`, `dbf`, `latex`, `ods`.
* **Very fast**，[collection module](https://github.com/shmilylty/OneForAll/tree/master/collect.py) uses multithreaded calls, [blasting module](https://github.com/shmilylty/OneForAll/tree/master/brute.py) uses [massdns](https://github.com/blechschmidt/massdns), the speed can at least reach 10000pps under the default configuration, and DNS parsing and HTTP requests use asynchronous multiprogramming in subdomain verification. Multithreaded check [subdomain takeover](https://github.com/shmilylty/OneForAll/tree/master/takeover.py) risk.
* **Good experience**，Each module has a progress bar, and the results of each module are saved asynchronously.

If you have any other great ideas, please let me know!😎
>>>>>>> 274edba9

## 🚀Start Guide

📢 Please read this document to help you start quickly!

**🐍Installation requirements**

OneForAll is developed and tested based on [Python 3.8.0](https://www.python.org/downloads/release/python-380/). Recommend use release higher than Python 3.8.0 (Windows platform must use Python 3.8.0 or later). For more information on installing the Python environment, please read [Python 3 installation Guide](https://pythonguidecn.readthedocs.io/zh/latest/starting/installation.html#python-3).

After installation python, run the following command to check the Python and pip3 versions:
```bash
python -V
pip3 -V
```
If you see the following output, there is no problem with the Python environment:
```bash
Python 3.8.0
pip 19.2.2 from C:\Users\shmilylty\AppData\Roaming\Python\Python37\site-packages\pip (python 3.8)
```

**✔Installation steps (from Git)**

1. **Download**

Because OneForAll is under development yet, it is recommended that use `git clone` to clone the latest code repository. Downloading from Releases is not recommended.

If you are in China, it is recommended that you choose [Gitee](https://gitee.com/shmilylty/OneForAll.git) for cloning:

```bash
git clone https://gitee.com/shmilylty/OneForAll.git
```
or: 
```bash
git clone https://github.com/shmilylty/OneForAll.git
```

2. **Installation**


You can use pip3 install requirements, the following is an example of using **pip3** to install dependencies under **Windows**: (Note: If your Python3 is installed in the system Program Files In the directory, such as: `C:\Program Files\Python38`, please run the following as an administrator!)

```bash
cd OneForAll/
python -m pip install -U pip setuptools wheel
pip3 install -r requirements.txt
python oneforall.py --help
```

For other system platforms, please read [dependency installation](https://github.com/shmilylty/OneForAll/tree/master/docs/installation_dependency.md). If you compile failed during the installation, you can find solution in the [troubleshooting.md](https://github.com/shmilylty/OneForAll/tree/master/docs/troubleshooting.md) documentation. If still not resolved, welcome [issues](https://github.com/shmilylty/OneForAll/issues).

3. **Update**

❗Note: If you have cloned the project before, please backup modified files (such as **./config**) before updating, then run the following command to **update** project:

```bash
git fetch --all
git reset --hard origin/master
git pull
```

**✔Installation steps (from Docker)**

```shell
docker pull shmilylty/oneforall
docker run -it --rm -v ~/results:/OneForAll/results oneforall
```
Result will be saved in `~/results`.

**✨Usage**

1. If you are use pip3, run the following command: 
```bash
python3 oneforall.py --target example.com run
```

![Example](../usage_example.svg)

2. If you use pipenv, run the following command: 
```bash
pipenv run python oneforall.py --target example.com run
```

**🧐Instructions for results**

Let's take the command `python3 oneforall.py --target example.com run` as an example. When command finished in the default configuration, OneForAll will generate results in the results directory: 

![Result](../../images/Result.png)

`example.com.csv` is the result for each domain. 

`all_subdomain_result_1583034493.csv` is the result for all domains when your target have multiple domains.

`result.sqlite3` is the SQLite3 database that stores all the subdomains collected by OneForAll. The database structure is shown below: 

![Database](../../images/Database.png)

`example_com_origin_result` table stores the origin subdomain results of each module. 

`example_com_resolve_result` table stores the results of resolving subdomains.

`example_com_last_result` table stores the results of subdomain collection last time. 

`example_com_now_result` table stores the collection results of the current subdomains. Usually using this table is enough.

**🤔Instructions for Use**

The CLI only provide some common parameters. For more configuration, please read [config.py](https://github.com/shmilylty/OneForAll/tree/master/config/setting.py). IF you have any suggestions, welcome feedback. Some modules need access API (most of which are freely available after registered accounts). If you need , please go to [api.py](https://github.com/shmilylty/OneForAll/tree/master/config/api.py) to configure the API. If not used, just ignore the error message. (For module detailes, please read [collection module description](https://github.com/shmilylty/OneForAll/tree/master/docs/collection_modules.md))

The OneForAll command line interface is based on [Fire](https://github.com/google/python-fire/). For more advanced usage of Fire, please refer to [using the Fire CLI](https://github.com/google/Python-fire/blob/master/docs/using-cli.md), if you have any doubts during the use, please feel free to give me feedback.

[oneforall.py](https://github.com/shmilylty/OneForAll/tree/master/oneforall.py) is the program main entrence, and oneforall.py can call [brute.py](https://github.com/shmilylty/OneForAll/tree/master/brute.py), [takerover.py](https://github.com/shmilylty/OneForAll/tree/master/takerover.py), [dbexport.py ](https://github.com/shmilylty/OneForAll/tree/master/dbexport.py) and other modules. But you can also use these modules separately, if you want, please refer to the [usage help](https://github.com/shmilylty/OneForAll/tree/master/docs/en-us/usage_help.md).

❗ Note: When you encounter some problems or doubts during use, please search answers on [issues](https://github.com/shmilylty/OneForAll/issues) first. You can also read [Q&troubleshooting.md](https://github.com/shmilylty/OneForAll/tree/master/docs/Q&troubleshooting.md).

**OneForAll help summary page**

The following help information may not be up to date. You can use `python oneforall.py --help` to get the latest help information.

```bash
python oneforall.py --help
```
```bash
NAME
    oneforall.py - OneForAll help summary page

SYNOPSIS
    oneforall.py COMMAND | --target=TARGET <flags>

DESCRIPTION
    OneForAll is a powerful subdomain integration tool

    Example:
        python3 oneforall.py version
        python3 oneforall.py --target example.com run
        python3 oneforall.py --target ./domains.txt run
        python3 oneforall.py --target example.com --alive False run
        python3 oneforall.py --target example.com --brute True run
        python3 oneforall.py --target example.com --port medium run
        python3 oneforall.py --target example.com --format csv run
        python3 oneforall.py --target example.com --dns False run
        python3 oneforall.py --target example.com --req False run
        python3 oneforall.py --target example.com --takeover False run
        python3 oneforall.py --target example.com --show True run

    Note:
        --alive  True/False           Only export alive subdomains or not (default False)
        --port   default/small/large  See details in ./config/setting.py(default port 80)
        --format rst/csv/tsv/json/yaml/html/jira/xls/xlsx/dbf/latex/ods (result format)
        --path   Result directory (default directory is ./results)

ARGUMENTS
    TARGET
        One domain or File path of one domain per line (required)

FLAGS
    --brute=BRUTE
        Use brute module (default False)
    --dns=DNS
        Use DNS resolution (default True)
    --req=REQ
        HTTP request subdomains (default True)
    --port=PORT
        The port range request to the subdomains (default port 80)
    --alive=ALIVE
        Only export alive subdomains (default False)
    --format=FORMAT
        Result format (default csv)
    --path=PATH
        Result directory (default None)
    --takeover=TAKEOVER
        Scan subdomain takeover (default False)

COMMANDS
    COMMAND is one of the following:

     version
```

## 🌲Directory structure

For the description of the project's directory structure, please refer to [directory_structure](https://github.com/shmilylty/OneForAll/tree/master/docs/directory_structure.md).

Description of the subdomain dictionary source:

1. Some common subdomain dictionary in open source tool.
2. List of the most popular subdomains published by domain service providers.
 * [DNSPod](https://github.com/DNSPod/oh-my-free-data)
3. Research results by security researchers:
 * [the_most_popular_subdomains_on_the_internet](https://bitquark.co.uk/blog/2016/02/29/the_most_popular_subdomains_on_the_internet)
 * [The most popular subdomains on the internet (2017 edition)](https://medium.com/@cmeister2/the-most-popular-subdomains-on-the-internet-2017-edition-a6b9c8a20fd8)
4. Common naming rules:
* single letter, single letter + single number, double letter, double letter + single number, double letter + double number, three letters, four letters; 
* single number, double number, three numbers;
5. The names of tools and software that are common in companies or DevOps. 
6. Common Chinese Pinyin words and common English words.
7. Optimize sorting and remove dirty data from the dictionary obtained above.
8. You are very welcome to contribute a better dictionary.

## 👏Framework used

* [aiohttp](https://github.com/aio-libs/aiohttp) -  Asynchronous HTTP client/server framework for asyncio and Python
* [beautifulsoup4](https://pypi.org/project/beautifulsoup4/) -  Beautiful Soup is a library that makes it easy to scrape information from web pages
* [fire](https://github.com/google/python-fire) -  Python Fire is a library for automatically generating command line interfaces (CLIs) from absolutely any Python object 
* [loguru](https://github.com/Delgan/loguru) -  Loguru is a library which aims to bring enjoyable logging in Python.
* [massdns](https://github.com/blechschmidt/massdns) - A high-performance DNS stub resolver
* [records](https://github.com/kennethreitz/records) -  Records is a very simple, but powerful, library for making raw SQL queries to most relational databases
* [requests](https://github.com/psf/requests) -  A simple, yet elegant HTTP library
* [tqdm](https://github.com/tqdm/tqdm) -  A Fast, Extensible Progress Bar for Python and CLI 

Thanks to these great Python libraries!

## 🙏Contribution

Very warmly welcome all people to make OneForAll better together!

## ⌛Follow-up plan

- [ ] Continuous optimize and improve of each module
- [x] Subdomain monitoring (mark newly discovered subdomain)
- [ ] Subdomain collection crawler (collect subdomains from static files such as JS)
- [ ] Implementation of front-end interface for powerful interaction (tentative: front-end: Element + back-end: Flask)

For more details, read [todo.md](https://github.com/shmilylty/OneForAll/tree/master/docs/todo.md).

## 🔖Version control

The project uses [SemVer](https://semver.org/) for version management, and you can view the available version in [Releases](https://github.com/shmilylty/OneForAll/releases), You can check [changes.md](https://github.com/shmilylty/OneForAll/tree/master/docs/changes.md)) for historical changes.

## 👨‍💻Contributors

* **[Jing Ling](https://github.com/shmilylty)**
  * Core developer

You can see all the developers involved in the project in [contributors.md](https://github.com/shmilylty/OneForAll/tree/master/docs/contributors.md).

## 📄License

The project has signed a GPL-3.0 license, for more information, please read [LICENSE](https://github.com/shmilylty/OneForAll/blob/master/LICENSE).

## 😘Acknowledgement

Thanks to the various subdomain collection projects of online open source!

Thanks ace of [A-Team](https://github.com/QAX-A-Team) for their enthusiastic and unselfish answers!

## 📜Announce

Please do not use in illegal purposes, don't be a dick.

## 💖Stargazers over time

[![Stargazers over time](https://starchart.cc/shmilylty/OneForAll.svg)](https://starchart.cc/shmilylty/OneForAll)<|MERGE_RESOLUTION|>--- conflicted
+++ resolved
@@ -31,13 +31,12 @@
 
 ## 👍Features
 
-<<<<<<< HEAD
 * **Powerful collection capability**, For more details, please read [collection module description](https://github.com/shmilylty/OneForAll/tree/master/docs/collection_modules.md).
 1. Use 6 certificate modules: `censys_api`, `certspotter`, `crtsh`, `entrust`, `google`, `spyse_api`.
-2. Use 6 baseline testing modules: scan domain transfer vulnerability `axfr`, cross-domain policy file `cdx`, HTTPS certificate `cert`, content security policy `csp`, robots file `robots`, and sitemap file `sitemap`. NSEC record, NSEC3 record and other modules will be added later.
+2. Use 6 baseline testing modules: scan domain transfer vulnerability `axfr`, cross-domain policy file `cdx`, HTTPS certificate `cert`, content security policy `csp`, robots file `robots`, and sitemap file `sitemap`, NSEC record `nsec`. NSEC3 record and other modules will be added later.
 3. Use 2 web crawler modules: `archirawl`, `commoncrawl`, which is still being debugged and needs to be added and improved). 
 4. Use 23 DNS datasets modules: `binaryedge_api`, `bufferover`, `cebaidu`, `chinaz`, `chinaz_api`, `circl_api`, `dnsdb_api`, `dnsdumpster`, `hackertarget`, `ip138`, `ipv4info_api`, `netcraft`, `passivedns_api`, `ptrarchive`, `qianxun`, `rapiddns`, `riddler`, `robtex`, `securitytrails_api`, `sitedossier`, `threatcrowd`, `wzpc`, `ximcx`.
-5. Use 5 DNS queries modules: enumerating SRV records `srv` and collect from `MX`, `NS`, `SOA`, `TXT`. 
+5. Use 6 DNS queries modules: enumerating SRV records `srv` and collect from `MX`, `NS`, `SOA`, `TXT`, `SPF`. 
 6. Use 6 threat intelligence modules: `alienvault`, `riskiq_ api`, `threatbook_ api`, `threatkeeper `, `virustotal`, `virustotal_ api`, which need to be added and improved.
 7. Use 16 search engines modules: `ask`, `baidu`, `bing`, `bing_api`, `fofa_api`, `gitee`, `github_api`, `google`, `google_api`, `shodan_api`, `so`, `sogou`, `yahoo`, `yandex`, `zoomeye_api`, except for special search engines. General search engines support automatic exclusion of search, full search and recursive search. 
 * **Support subdomain brute force**, can use dictionary mode or custom fuzz mode. Supports bulk brute and recursive brute, and automatically determine wildcard or not and processing.
@@ -48,24 +47,7 @@
 * **Good experience**, each module has a progress bar, and save results asynchronously.
 
 If you have any other good ideas, please let me know!😎
-=======
-* **Powerful collection capability**，For more information, please see [collection module description](https://github.com/shmilylty/OneForAll/tree/master/docs/collection_modules.md).
-1. Collect subdomains using certificate transparency (there are currently 6 modules: `censys_api`，`certspotter`，`crtsh`，`entrust`，`google`，`spyse_api`）
-2. General check collection subdomains (there are currently 4 modules: domain transfer vulnerability exploitation`axfr`, cross-domain policy file `cdx`, HTTPS certificate `cert`, content security policy `csp`, robots file `robots`, and sitemap file `sitemap`, Zone walking NSEC module `nsec`. Check NSEC3 record and other modules will be added later).
-3. Collect subdomains using web crawler files (there are currently 2 modules: `archirawl`, `commoncrawl`, which is still being debugged and needs to be added and improved). 
-4. Collect subdomains using DNS datasets (there are currently 23 modules: `binaryedge_api`, `bufferover`, `cebaidu`, `chinaz`, `chinaz_api`, `circl_api`, `dnsdb_api`, `dnsdumpster`, `hackertarget`, `ip138`, `ipv4info_api`, `netcraft`, `passivedns_api`, `ptrarchive`, `qianxun`, `rapiddns`, `riddler`, `robtex`, `securitytrails_api`, `sitedossier`, `threatcrowd`, `wzpc`, `ximcx`）
-5. Collect subdomains using DNS queries (There are currently 5 modules: collecting subdomains `srv` by enumerating common SRV records and making queries, and collecting subdomains by querying MX,NS,SOA,TXT records in DNS records of domain names). 
-6. Collect subdomains using threat intelligence platform data (there are currently 6 modules: `alienvault`, `riskiq_ api`, `threatbook_ api`, `threatkeeper `, `virustotal`, `virustotal_ api`, which need to be added and improved).
-7.  Use search engines to discover subdomains (there are currently 18 modules: `ask`, `baidu`, `bing`, `bing_api`, `duckduckgo`, `exalead`, `fofa_api`, `gitee`, `github`, `github_api`, `google`, `google_api`, `shodan_api`, `so`, `sogou`, `yahoo`, `yandex`, `zoomeye_api`), except for special search engines in the search module. General search engines support automatic exclusion of search, full search, recursive search. 
-* **Support subdomain blasting**，This module has both conventional dictionary blasting and custom fuzz mode. It supports batch blasting and recursive blasting, and automatically judges pan-parsing and processing.
-* **Support subdmain verification**，default to enable subdomain verification, automatically resolve subdomain DNS, automatically request subdomain to obtain title and banner, and comprehensively determine subdomain survival.
-* **Support subdomain takeover**，By default, subdomain takeover risk checking is enabled. Automatic subdomain takeover is supported (only Github, remains to be improved at present), and batch inspection is supported.
-* **Powerful processing feature**，The found subdomain results support automatic removal, automatic DNS parsing, HTTP request detection, automatic filtering of valid subdomains, and expansion of Banner information for subdomains. The final supported export formats are `rst`, `csv`, `tsv`, `json`, `yaml`, `html`, `xls`, `xlsx`, `dbf`, `latex`, `ods`.
-* **Very fast**，[collection module](https://github.com/shmilylty/OneForAll/tree/master/collect.py) uses multithreaded calls, [blasting module](https://github.com/shmilylty/OneForAll/tree/master/brute.py) uses [massdns](https://github.com/blechschmidt/massdns), the speed can at least reach 10000pps under the default configuration, and DNS parsing and HTTP requests use asynchronous multiprogramming in subdomain verification. Multithreaded check [subdomain takeover](https://github.com/shmilylty/OneForAll/tree/master/takeover.py) risk.
-* **Good experience**，Each module has a progress bar, and the results of each module are saved asynchronously.
-
-If you have any other great ideas, please let me know!😎
->>>>>>> 274edba9
+
 
 ## 🚀Start Guide
 
